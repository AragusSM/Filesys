#include "userprog/syscall.h"
#include <stdio.h>
#include <syscall-nr.h>
#include <string.h> // Filesys For strtok 
#include "threads/interrupt.h"
#include "threads/thread.h"
#include "filesys/filesys.h"
#include "threads/synch.h"

#include "userprog/process.h"
#include <user/syscall.h>
#include "threads/vaddr.h"
#include "filesys/file.h"
#include "filesys/inode.h"

#include "devices/input.h"
#include "devices/shutdown.h"


// Create a global lock that can be accessed in both
// Syscall.c and process.c
extern struct lock filesys_lock; 


static void syscall_handler (struct intr_frame *);
static void check_pointer(void * vaddr );
static bool valid_fd(int fd);
void halt(void);
bool create (const char *file, unsigned initial_size);
int open(const char *file /*, struct dir *directory*/);
pid_t exec(const char *cmd_line);
int wait(pid_t pid);
int filesize(int fd);
int read(int fd, void *buffer, unsigned size);
int write(int fd, const void *buffer, unsigned size);
void seek(int fd, unsigned position);
unsigned tell(int fd);
void close(int fd);
bool remove (const char *file);
struct thread* child_thr(tid_t tid_val);
void set_parent(struct thread *t, void *aux);
void get_tids(struct thread *t, void *aux);

// FILESYS method headers
bool chdir(const char* dir);
bool mkdir(const char* dir);
bool readdir(int fd, char *name);
bool isdir(int fd);
int inumber(int fd);


// Driver: Joel
void syscall_init (void)
{
  lock_init(&filesys_lock);
  intr_register_int (0x30, 3, INTR_ON, syscall_handler, "syscall");
}


// Driver: Michael, Ashley, Joel
/* For each system call that passes in pointers, we check the pointer
   before running that system call, and we set f->eax to appropriate
   values */
static void syscall_handler (struct intr_frame *f UNUSED)
{
  // Retrieve system call number from the stack.
  // Driver: Ashley
  int *program = (int *) f->esp;
  check_pointer((void *)program);
  int program_name = program[0]; 
  
  // Driver Michael
  switch (program_name)
  {
  case SYS_HALT:
    halt();
    break;

  case SYS_EXIT:
    check_pointer( (void *) (program + 1));
    int *status = (int *) program[1];
    exit((int)status);
    break;

  case SYS_EXEC:
    check_pointer( (void *) (program + 1));
    const char *filename = (const char *) program[1];
    f->eax = exec(filename);
    break;

  case SYS_WAIT:
    check_pointer( (void *) program + 1);
    // First argument is pid
    int pid = program[1]; 
    f->eax = wait(pid);
    break;

  case SYS_CREATE:
    check_pointer((void *) (program[1]));
    check_pointer( (void *) (program + 2));
    const char * file1 = (const char *) program[1];
    unsigned initial_size = (unsigned) program[2];
    f->eax = create(file1,  initial_size); 
    break;

  case SYS_REMOVE:
    check_pointer( (void *) (program + 1));
    const char * file2 = (const char *) program[1];
    f->eax = remove(file2);
    break;

  case SYS_OPEN:
    // Driver: Ashley
    check_pointer( (void *) program [1]);
    const char * file3 = (const char *) program [1];
    // Pass in directories too for 5.3.3
    f->eax = open(file3 /*, thread_current()->curr_dir*/);
    break;
    
  case SYS_FILESIZE:
    check_pointer( (void *) (program + 1));
    int fd1 = program[1];
    f->eax = filesize(fd1);
    break;
  
  case SYS_READ:
    // Driver: Joel
    check_pointer( (void *) (program + 1));
    check_pointer( (void *) program[2]);
    check_pointer( (void *) (program + 3));
    int fd2 = program[1];
    void * buffer1 = (void *)program[2];
    unsigned size1 = (unsigned)program[3];   
    f->eax = read(fd2, buffer1, size1);
    break;

  case SYS_WRITE:
    check_pointer( (void *) (program + 1));
    check_pointer( (void *) program[2]);
    check_pointer( (void *) (program + 3));
    int fd3 = program[1];
    const void * buffer2 = (const void *)program[2];
    unsigned size2 = (unsigned)program[3];
    f->eax = write(fd3, buffer2, size2);
    break;

  case SYS_SEEK:
    check_pointer( (void *) (program + 1));
    check_pointer( (void *) (program + 2));
    int fd4 = program[1];
    unsigned position = program[2];
    seek(fd4, position);
    break;

  case SYS_TELL:
    check_pointer( (void *) (program + 1));
    int fd5 = program[1];
    f->eax = tell(fd5);
    break;

  case SYS_CLOSE:
    check_pointer( (void *) (program + 1));
    int fd6 = program[1];
    close(fd6);
    break;

  case SYS_READDIR:
    check_pointer( (void *) (program + 1));
    check_pointer( (void *) (program + 2));
    const char* dir_filename = program[1];
    int fd7 = program[2];
    f->eax = readdir(fd7, dir_filename);
    break;


  case SYS_ISDIR:
    check_pointer( (void *) (program + 1));
    int fd8 = program[1];
    f->eax = isdir(fd8);
    break;
  

  case SYS_INUMBER:
    check_pointer( (void *) (program + 1));
    int fd9 = (int) program[1];
    f->eax = inumber(fd9);
    break;
  
  // /* FILESYS cases */
  // case SYS_CHDIR:
  //   check_pointer( (void *) (program + 1));
  //   const char* dir_ptr1 = program[1];
  //   f->eax = chdir(dir_ptr1);
  //   break;

  // case SYS_MKDIR:
  //   check_pointer( (void *) (program + 1));
  //   const char* dir_ptr2 = program[1];
  //   f->eax = mkdir(dir_ptr2);
  //   break;
  
  // case SYS_READDIR:
  //   check_pointer( (void *) (program + 1));
  //   check_pointer( (void *) (program + 2));
  //   const char* dir_filename = program[1];
  //   int fd7 = program[2];
  //   f->eax = readdir(fd7, dir_filename);
  //   break;

  // case SYS_ISDIR:
  //   check_pointer( (void *) (program + 1));
  //   int fd8 = program[1];
  //   f->eax = isdir(fd8);
  //   break;
  
  // case SYS_INUMBER:
  //   check_pointer( (void *) (program + 1));
  //   int fd9 = program[1];
  //   f->eax = inumber(fd9);
  //   break;

  default:
    break;
  }
}

// Driver: Joel
/* Memory Access 
  Pointer cannot be null, point to kernel address space, or unmapped.
  Order matters because some things break first before others.
*/
void check_pointer(void * vaddr ){
  if(vaddr == NULL){
    exit(-1);
  }
  else if(is_kernel_vaddr(vaddr)){
    exit(-1);
  }
  else if(!pagedir_get_page(thread_current()->pagedir, vaddr)){
    exit(-1);
  }
}


// Driver: Ashley
/*
  Terminates Pintos by calling shutdown_power_off() 
  (declared in devices/shutdown.h). 
  This should be seldom used, because you 
  lose some information about possible 
  deadlock situations, etc.
*/
void halt(void)
{
  shutdown_power_off();
}


// Driver: Ashley
/*
  Creates a new file called file initially 
  initial_size bytes in size. Returns true 
  if successful, false otherwise.Creating a 
  new file does not open it: opening the new 
  file is a separate operation which would 
  require a open system call.
*/
bool create (const char *file, unsigned initial_size){
  lock_acquire(&filesys_lock);
  bool success = filesys_create(file, initial_size);
  lock_release(&filesys_lock);
  return success;
}


// Driver: Ashley
// Helper to ensure that the fd is
// Not out of the bounds of 0 - 127
static bool valid_fd(int fd){
  if(!(fd < 0 || fd > 127)){
    return true;
  }
  return false;
}


// Driver: Joel
/* Opens the file called file. Returns a nonnegative integer handle called a 
  "file descriptor" (fd) or -1 if the file could not be opened.
  File descriptors numbered 0 and 1 are reserved for the console: 
  fd 0 (STDIN_FILENO) is standard input, fd 1 (STDOUT_FILENO) is 
  standard output. The open system call will never return either 
  of these file descriptors, which are valid as system call arguments 
  only as explicitly described below.

  Each process has an independent set of file descriptors. File descriptors 
  are not inherited by child processes.
  When a single file is opened more than once, whether by a single process 
  or different processes, each open returns a new file descriptor. 
  Different file descriptors for a single file are closed independently 
  in separate calls to close and they do not share a file position.
 */
int open(const char *file /*, struct dir* directory*/) {
  lock_acquire(&filesys_lock);
  if(file == NULL || strlen(file) == 0){
    lock_release(&filesys_lock);
    return -1;
  }
  // Changed fd from -1 to fd_val, and made the open_file check
  // After.
  int fd = thread_current()->fd_val;
  struct file *open_file = filesys_open(file);
  if (open_file == NULL) {
    lock_release(&filesys_lock);
    return -1;
  }
  
  thread_current()->fd_val = fd + 1;
  if(thread_current()->fd_val == 128){
    thread_current()->fd_val = 0;
  }
  thread_current()->fd_list[fd] = open_file;
  lock_release(&filesys_lock);
  return fd;
}

// Driver: Michael
// Helper function to set the parent of a child thread in the list
// Pass in aux as the tid 
void set_parent(struct thread *t, void *aux){
  tid_t given_tid = (tid_t) aux;
  if (t->tid == given_tid){
    t->parent = thread_current();
  }
}

// Driver: Ashley
// Helper to find correct child based on a 
// Passed in tid 
struct thread* child_thr(tid_t tid_val)
{ 
  lock_acquire(&filesys_lock);
  struct list* child_list = &thread_current()->list_of_childs;
  if(!list_empty(child_list))
  {
    struct list_elem* child_ele = list_begin(child_list);
    while(child_ele != list_end(child_list))
    {
      if(tid_val == 
      list_entry(child_ele, struct thread, child_elem)->tid)
      {
        lock_release(&filesys_lock);
        return list_entry(child_ele, struct thread, child_elem); 
      }
      child_ele = list_next(child_ele);
    }
  }
  else{
    lock_release(&filesys_lock);
    return NULL;
  }
}

// Driver: Michael and Ashley
/* Runs the executable whose name is given in cmd_line, 
   passing any given arguments, and returns the new process's program 
   id (pid). Must return pid -1, which otherwise should not be a 
   valid pid, if the program cannot load or run for any reason. Thus, 
   the parent process cannot return from the exec until it knows whether 
   the child process successfully loaded its executable. You must use 
   appropriate synchronization to ensure this.*/
/* Modifications: Added error checking, and removes children if
   load was unsuccessful. */
pid_t exec(const char *cmd_line){
 
  if(cmd_line == NULL){
    return -1; // Error checking
  }
  tid_t tid = process_execute(cmd_line);
  pid_t pid = (pid_t) tid;
  if(pid == PID_ERROR){
    return PID_ERROR;
  }

  // Check for children
  struct thread * child =  child_thr(tid);
  if(child == NULL){
    return -1;
  }
  else{
    if(child->load_error == true){
      // Remove this child since process did not
      // Load successfully
      list_remove(&child->child_elem);  
      return -1;
    }
    return pid;
  }
  return pid;
}

// Driver Michael
/*
  Waits for a child process pid and retrieves the child's exit status.
  If pid is still alive, waits until it terminates. 
  Then, returns the status that pid passed to exit. 
  If pid did not call exit(), but was terminated by the kernel 
  (e.g. killed due to an exception), wait(pid) must return -1. It is 
  perfectly legal for a parent process to wait for child processes that 
  have already terminated by the time the parent calls wait, but the 
  kernel must still allow the parent to retrieve its child's exit status 
  or learn that the child was terminated by the kernel.
*/
int wait(pid_t pid){
  // Implemented in process.c
  return process_wait(pid);
}

// Driver: Michael and Joel
/*
  Terminates the current user program, returning status to the kernel. 
  If the process's parent waits for it, this is the status
  that will be returned. Conventionally, a status of 0 indicates success 
  and nonzero values indicate errors.
*/
void exit(int status){
  if(thread_current()->parent && status == 0){
    thread_current()->parent->child_exited = true;
    thread_current()->parent->child_status = status;
  }
  printf ("%s: exit(%d)\n", thread_current()->name, status);
  thread_current()->e_status = status;
  if (!lock_held_by_current_thread(&filesys_lock)) {
    lock_acquire(&filesys_lock);
  }
  file_allow_write(thread_current()->curr_file);
  lock_release(&filesys_lock);
  thread_exit();
}

// Driver Joel
/* 
  Returns the size, in bytes, of the file open as fd.
*/
int filesize(int fd) {
  lock_acquire(&filesys_lock);
  int size = 0;
  if(!valid_fd(fd)){
    lock_release(&filesys_lock);
    return size;
  }
  struct file * curr_file = thread_current()->fd_list[fd];
  if(curr_file == NULL){
    lock_release(&filesys_lock);
    return size;
  }
  // Have a file!
  size =  (int) file_length(curr_file);
  lock_release(&filesys_lock);
  return size;
}

// Driver Ashley
/* 
  Reads size bytes from the file open as fd into buffer.
  Returns the number of bytes actually read (0 at end of file),
  or -1 if the file could not be read (due to a condition other
  than end of file). fd 0 reads from the keyboard using input_getc(). 
*/
int read(int fd, void *buffer, unsigned size) { 
  lock_acquire(&filesys_lock);
  int bytes_read = 0;
  if(!valid_fd(fd)){ 
    lock_release(&filesys_lock); 
    return bytes_read; 
  }

  // Read from keyboard and save into buffer 
  if(fd == 0){
     uint8_t *buffer_casted = (uint8_t *) buffer;
     uint8_t val = input_getc();
     // Save key into first
     // Index of the buffer
     // Since it returns 1 key at a time
     buffer_casted[0] = val;
     // Size of the buffer
     bytes_read = size;
     lock_release(&filesys_lock);
    return bytes_read; 
  }
  // Use filesys command instead of keyboard
  struct file * curr_file = thread_current()->fd_list[fd];
  if(curr_file == NULL){
    lock_release(&filesys_lock); 
    return bytes_read;
  } 
  bytes_read = (int)file_read (curr_file, buffer, size);
  lock_release(&filesys_lock);
  return bytes_read;
}

// Driver Joel
/* Writes size bytes from buffer to the open file fd.

  Returns the number of bytes actually written, which may 
  be less than size if some bytes could not be written.

  Writing past end-of-file would normally extend the file, 
  but file growth is not implemented by the basic file 
  system. 

  The expected behavior is to write as many bytes 
  as possible up to end-of-file and return the actual number
  written, or 0 if no bytes could be written at all.

  fd 1 writes to the console. Your code to write to the 
  console should write all of buffer in one call to 
  putbuf(), at least as long as size is not bigger than 
  a few hundred bytes. 
  (It is reasonable to break up larger 
  buffers.) 

  Otherwise, lines of text output by different 
  processes may end up interleaved on the console, 
  confusing both human readers and our grading scripts.
*/
int write(int fd, const void *buffer, unsigned size) {
  lock_acquire(&filesys_lock);
  if(!valid_fd(fd)){
    lock_release(&filesys_lock);
    return 0;
  }
  int bytes_written = 0;
  struct file * curr_file = thread_current()->fd_list[fd];
  // Set file 
  // Write to console
  if(fd == 1){
    putbuf(buffer, (size_t) size);
    lock_release(&filesys_lock);
    return size;
  }

  if(curr_file != NULL){
      bytes_written = (int) file_write(curr_file, buffer, size);
      lock_release(&filesys_lock);
      return bytes_written;
  }
  else{
    lock_release(&filesys_lock);
    return 0;
  }
}

// Driver Joel
/* 
  Changes the next byte to be read or written in open file fd to position,
  expressed in bytes from the beginning of the file. 
  
  If Position == 0 -> file start
*/
void seek(int fd, unsigned position) {
  lock_acquire(&filesys_lock);

  if(!valid_fd(fd)){
    lock_release(&filesys_lock);
    return;
  }
  
  struct file * curr_file = thread_current()->fd_list[fd];
  // Have a file!

  if(curr_file != NULL){
      file_seek(curr_file, position);
      lock_release(&filesys_lock);
  }
  else{
    lock_release(&filesys_lock);
  }

}

// Driver Ashley
/* Returns the position of the next byte to be 
read or written in open file fd, expressed in 
bytes from the beginning of the file. */
unsigned tell(int fd) {
  lock_acquire(&filesys_lock);
  int error = -1;
  if(!valid_fd(fd)){
    lock_release(&filesys_lock);
    return error;
  }
  unsigned pos = 0;
  struct file * curr_file = thread_current()->fd_list[fd];
  // Have a file!
  if(curr_file != NULL){
      pos = (unsigned)file_tell(curr_file);
      lock_release(&filesys_lock);
      return pos;
  }
  else{
    lock_release(&filesys_lock);
    return error;
  }
}

/* Closes file descriptor fd. Exiting or terminating 
  a process implicitly
  closes all its open file descriptors, as if by calling 
  this function for each one. */
 // Driver Ashley
void close(int fd) {
  lock_acquire(&filesys_lock);
  if(!valid_fd(fd)){
    lock_release(&filesys_lock);
    return;
  }

  struct file * curr_file = thread_current()->fd_list[fd];
  // Have a file!
  if(curr_file != NULL){
      file_close(curr_file);
      // We null out the spot so it 
      // Can be filled by another file descriptor
      // Since NULL signifies the spot is empty in the array
      thread_current()->fd_list[fd] = NULL; 
      lock_release(&filesys_lock);
  }
  else{
    lock_release(&filesys_lock);
  }
}

// Driver: Joel
/*
  Deletes the file called file. Returns true 
  if successful, false otherwise. 
  A file may be removed regardless of whether
  it is open or closed, and removing an open file 
  does not close it. 
*/
bool remove (const char *file){
  lock_acquire(&filesys_lock);
  bool removed = filesys_remove (file);
  lock_release(&filesys_lock);
  return removed;
}

/* Comment headers are from Pintos Guide 5.3.3 */

/*
  Driver: All of Us 
  Changes the current working directory of the process to dir, which may be 
  relative or absolute. Returns true if successful, false on failure. 
*/
bool chdir(const char* dir) {
  return false;
}

/*
  Creates the directory named dir, which may be relative or absolute. 
  Returns true if successful, false on failure. Fails if dir already exists 
  or if any directory name in dir, besides the last, does not already exist. 
  That is, mkdir("/a/b/c") succeeds only if "/a/b" already exists and 
  "/a/b/c" does not. 
*/
bool mkdir(const char* dir) {
  char * dir_path = malloc(strlen(dir) + 1);
  char * sub_dir_path = malloc(strlen(dir) + 1);
  if(dir_path == NULL || sub_dir_path == NULL){
    return false;
  }

  return false;
}
/*
  Reads a directory entry from file descriptor fd, which must represent 
  a directory. If successful, stores the null-terminated file name in name, 
  which must have room for READDIR_MAX_LEN + 1 bytes, and returns true. 
  If no entries are left in the directory, returns false.

  "." and ".." should not be returned by readdir.

  If the directory changes while it is open, then it is acceptable for some 
  entries not to be read at all or to be read multiple times. Otherwise, each 
  directory entry should be read once, in any order.

  READDIR_MAX_LEN is defined in "lib/user/syscall.h". If your file system 
  supports longer file names than the basic file system, you should increase 
  this value from the default of 14.
*/
bool readdir(int fd, char *name) {
  struct file * curr_file = thread_current()->fd_list[fd];
   //error checking
  if(curr_file == NULL){
    return false;
  }

  struct dir * curr_dir = (struct dir *) curr_file;
  struct inode *curr_inode = dir_get_inode(curr_dir);
  //error checking
  if(curr_inode == NULL){
    return false;
  }
  //need to check if is subdir
  bool sub_d = is_subdir(curr_inode);
  if(!sub_d){
    return false;
  }

  bool continue_readdir = dir_readdir(curr_dir, name);
  while(continue_readdir == true){
    if((strcmp(name, ".") != 0) &&  strcmp(name, "..") != 0){
      continue_readdir = false;
    }
    else{
      continue_readdir =  dir_readdir(curr_dir, name);
    }
  }
  return continue_readdir;
}

/*  
  Returns true if fd represents a directory, false if 
  it represents an ordinary file. 
*/
bool isdir(int fd) {
  struct file * curr_file = thread_current()->fd_list[fd];
  //error checking
  if(curr_file == NULL){
    return -1;
  }
  struct inode * inode = file_get_inode(curr_file);
  bool is_dir = is_subdir(inode);
  return is_dir;
}

/*
  Returns the inode number of the inode associated with fd, which may 
  represent an ordinary file or a directory.

  An inode number persistently identifies a file or directory. It is 
  unique during the file's existence. In Pintos, the sector number of 
  the inode is suitable for use as an inode number.
*/
int inumber(int fd) {
<<<<<<< HEAD
  return 0;
}
=======
  struct file * curr_file = thread_current()->fd_list[fd];
  //error checking
  if(curr_file == NULL){
    return -1;
  }
  struct inode * inode = file_get_inode(curr_file);
  //error checking
  int inum = -1;
  if(inode == NULL){
    return inum;
  }
  else{
    inum =  inode_get_inumber(inode);
    return inum;
  }
}

/* Helper method that gives the correct file name.
   
    Update the existing system calls so that, anywhere a 
    file name is provided by the caller, an absolute or 
    relative path name may used. 
    
    The directory separator 
    character is forward slash ("/"). 
    
    You must also support 
    special file names "." and "..", which have the same meanings as they do in Unix.
   
   Params: file name passed in. */

/* Pseudocode 
  Three cases: 
  Case 1
  Special character '.'

  Case 2
  Special characters ".."

  Case 3
  Ordinary Files
    Use strtok_r delimiter to parse through.
*/

// char* exact_file_name(const char* given_filename) {
  
// }
>>>>>>> 7ef50efe
<|MERGE_RESOLUTION|>--- conflicted
+++ resolved
@@ -744,10 +744,6 @@
   the inode is suitable for use as an inode number.
 */
 int inumber(int fd) {
-<<<<<<< HEAD
-  return 0;
-}
-=======
   struct file * curr_file = thread_current()->fd_list[fd];
   //error checking
   if(curr_file == NULL){
@@ -763,36 +759,4 @@
     inum =  inode_get_inumber(inode);
     return inum;
   }
-}
-
-/* Helper method that gives the correct file name.
-   
-    Update the existing system calls so that, anywhere a 
-    file name is provided by the caller, an absolute or 
-    relative path name may used. 
-    
-    The directory separator 
-    character is forward slash ("/"). 
-    
-    You must also support 
-    special file names "." and "..", which have the same meanings as they do in Unix.
-   
-   Params: file name passed in. */
-
-/* Pseudocode 
-  Three cases: 
-  Case 1
-  Special character '.'
-
-  Case 2
-  Special characters ".."
-
-  Case 3
-  Ordinary Files
-    Use strtok_r delimiter to parse through.
-*/
-
-// char* exact_file_name(const char* given_filename) {
-  
-// }
->>>>>>> 7ef50efe
+}